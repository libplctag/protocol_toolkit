#pragma once

/**
 * @file ptk_sock.h
 *
 * This provides a blocking API for socket operations.  The operations can
 * be interrupted by other threads.
 *
 * Under the hood this is implemented by a platform-specific event loop.
 * Multiple threads run their own copies of the event look.  Each socket is
 * monitored by only one thread. Sockets cannot migrate.
 *
 * Rather than OS threads, this uses
 */

#include <stdint.h>
#include <stddef.h>
#include <stdbool.h>
#include <ptk_buf.h>
#include <ptk_err.h>
#include <ptk_utils.h>
#include <ptk_array.h>

// Forward declarations
typedef struct ptk_sock ptk_sock;

/**
 * Socket types.
 */
typedef enum {
    PTK_SOCK_INVALID,     // Invalid socket type
    PTK_SOCK_TCP_SERVER,  // TCP listening socket
    PTK_SOCK_TCP_CLIENT,  // TCP client socket
    PTK_SOCK_UDP,         // UDP socket
} ptk_sock_type;


<<<<<<< HEAD
//=============================================================================
// COMMON DATA TYPES
//=============================================================================

PTK_ARRAY_DECLARE(ptk_buf, ptk_buf);

=======
>>>>>>> 5dc42128
//=============================================================================
// ADDRESS STRUCTURES AND FUNCTIONS
//=============================================================================

/**
 * Network address structure
 */
typedef struct {
    uint32_t ip;       // IPv4 address in network byte order
    uint16_t port;     // Port number in host byte order
    uint8_t family;    // Address family (AF_INET for IPv4)
    uint8_t reserved;  // Reserved for alignment/future use
} ptk_address_t;

/**
 * @brief Initialize an address structure from IP string and port
 *
 * @param address Output parameter for the address to initialize
 * @param ip_string The IP address as a string (e.g., "192.168.1.1" or NULL for INADDR_ANY)
 * @param port The port number in host byte order
 * @return PTK_OK on success, error code on failure
 */
ptk_err ptk_address_init(ptk_address_t *address, const char *ip_string, uint16_t port);

/**
 * @brief Convert an address structure to an IP string
 *
 * @param address The address structure to convert
 * @return Allocated string containing IP address, or NULL on failure. Caller must free with ptk_free()
 */
char *ptk_address_to_string(const ptk_address_t *address);

/**
 * @brief Get the port number from an address structure
 *
 * @param address The address structure
 * @return Port number in host byte order, 0 if address is NULL
 */
uint16_t ptk_address_get_port(const ptk_address_t *address);

/**
 * @brief Check if two addresses are equal
 *
 * @param addr1 First address
 * @param addr2 Second address
 * @return true if addresses are equal, false otherwise
 */
bool ptk_address_equals(const ptk_address_t *addr1, const ptk_address_t *addr2);

/**
 * @brief Initialize an address for any interface (INADDR_ANY)
 *
 * @param address Output parameter for the address to initialize
 * @param port The port number in host byte order
 * @return PTK_OK on success, error code on failure
 */
ptk_err ptk_address_init_any(ptk_address_t *address, uint16_t port);
<<<<<<< HEAD

//=============================================================================
// NETWORK DISCOVERY API
//=============================================================================

/**
 * Network interface information structure
 */
typedef struct ptk_network_interface {
    char interface_name[32];     // Interface name (e.g., "eth0", "wlan0") 
    char ip_address[16];         // IP address (e.g., "192.168.1.100")
    char netmask[16];            // Subnet mask (e.g., "255.255.255.0")
    char broadcast[16];          // Broadcast address (e.g., "192.168.1.255")
    char network[16];            // Network address (e.g., "192.168.1.0")
    uint8_t prefix_length;       // CIDR prefix length (e.g., 24 for /24)
    bool is_up;                  // True if interface is up
    bool is_loopback;            // True if this is loopback interface
    bool supports_broadcast;     // True if interface supports broadcast
} ptk_network_interface_t;

// Declare array type for network interfaces
PTK_ARRAY_DECLARE(ptk_network_interface, ptk_network_interface_t);

/**
 * @brief Discover all available network interfaces
 *
 * Returns information about all network interfaces on the system.
 * The returned array and all its contents are managed by a single allocation
 * that can be freed with ptk_free().
 *
 * @return Array of network interfaces, or NULL on error.
 *         Use ptk_free() to free all associated memory.
 *         Check ptk_get_err() for error details on NULL return.
 *
 * @example
 * ```c
 * ptk_network_interface_array_t *interfaces = ptk_network_discover_interfaces();
 * if (interfaces) {
 *     size_t count = ptk_network_interface_array_len(interfaces);
 *     for (size_t i = 0; i < count; i++) {
 *         const ptk_network_interface_t *iface = ptk_network_interface_array_get(interfaces, i);
 *         printf("Interface: %s IP: %s Broadcast: %s\n", 
 *                iface->interface_name, iface->ip_address, iface->broadcast);
 *     }
 *     ptk_free(&interfaces);  // Frees everything
 * }
 * ```
 */
ptk_network_interface_array_t *ptk_network_discover_interfaces(void);
=======
>>>>>>> 5dc42128


//=============================================================================
// GENERIC SOCKET OPERATIONS
//=============================================================================

/**
 * Get socket type.
 *
 * @param sock The socket to query.
 * @return Socket type.
 */
ptk_sock_type ptk_socket_type(ptk_sock *sock);


/**
 * Abort any ongoing socket operations.
 * Blocking calls will return PTK_WAIT_ERROR, and ptk_get_err() will be set to PTK_ERR_ABORT.
 *
 * @param sock The socket to abort.
 * @return PTK_OK on success, error code on failure.
 */
ptk_err ptk_socket_abort(ptk_sock *sock);

/**
 * @brief Wait until either the timeout occurs or the socket is signalled.
 *
 * @return TIMEOUT err if timed out, ABORT if aborted, SIGNAL if signalled.
 */
ptk_err ptk_socket_wait(ptk_sock *sock, ptk_duration_ms timeout_ms);


/**
 * @brief Signal a socket
 *
 * This causes the event infrastructure to wake up the socket.  The response
 * depends on the operation ongoing at that time.  Socket connect, read, write
 * and accept will ignore this.  ptk_socket_wait() will immediately return with
 * a SIGNAL error.
 */
ptk_err ptk_socket_signal(ptk_sock *sock);

//=============================================================================
// TCP Client Sockets
//=============================================================================

/**
 * Connect to a TCP server (blocking).
 *
 * @param remote_addr The remote address to connect to.
 * @param timeout_ms Timeout in milliseconds (0 for infinite).
 * @return A pointer to the connected TCP socket, or NULL on error.
 *         On error, ptk_get_err() provides the error code.
 */
ptk_sock *ptk_tcp_socket_connect(const ptk_address_t *remote_addr, ptk_duration_ms timeout_ms);

/**
 * Write data to a TCP socket using vectored I/O (blocking).
 *
 * @param sock TCP client socket.
 * @param data_array Array of buffers containing data to write.
 * @param timeout_ms Timeout in milliseconds (0 for infinite).
 * @return PTK_OK on success, PTK_ERR_TIMEOUT on timeout, PTK_ERR_NETWORK_ERROR on error.
 *         On error, ptk_get_err() provides the error code.
 */
ptk_err ptk_tcp_socket_send(ptk_sock *sock, ptk_buf_array_t *data_array, ptk_duration_ms timeout_ms);

/**
 * Read data from a TCP socket (blocking).
 *
 * @param sock TCP client socket.
 * @param wait_for_data If true, wait the entire timeout period and return as much data as is available.
 * @param timeout_ms Timeout in milliseconds (0 for infinite).
 * @return Returns a buffer containing the received data on success (must be freed with ptk_buf_free()),
 *        or NULL on error. If NULL is returned, check ptk_get_err() for
 */
ptk_buf *ptk_tcp_socket_recv(ptk_sock *sock, bool wait_for_data, ptk_duration_ms timeout_ms);

//=============================================================================
// TCP Server Sockets
//=============================================================================

/**
 * Listen on a local address as a TCP server.
 *
 * @param local_addr Address to bind to.
 * @param backlog Maximum number of pending connections.
 * @return Valid server socket on success, NULL on failure (ptk_get_err() set).
 */
ptk_sock *ptk_tcp_socket_listen(const ptk_address_t *local_addr, int backlog);

/**
 * Accept a new TCP connection (blocking).
 *
 * @param server Listening server socket.
 * @param timeout_ms Timeout in milliseconds (0 for infinite).
 * @return Valid client socket on success, NULL on error.
 *         On error, ptk_get_err() provides the error code.
 */
ptk_sock *ptk_tcp_socket_accept(ptk_sock *server, ptk_duration_ms timeout_ms);

//=============================================================================
// UDP Sockets
//=============================================================================

typedef struct ptk_udp_buf_entry_t {
    ptk_buf *buf;                // Buffer containing UDP packet data
    ptk_address_t sender_addr;   // Address of the sender of this packet
} ptk_udp_buf_entry_t;

PTK_ARRAY_DECLARE(ptk_udp_buf_entry, ptk_udp_buf_entry_t);


/**
 * Create a UDP socket.
 *
 * @param local_addr Address to bind to (NULL for client-only).
 * @return Valid UDP socket on success, NULL on failure (ptk_get_err() set).
 */
ptk_sock *ptk_udp_socket_create(const ptk_address_t *local_addr, bool broadcast);

/**
 * Send UDP data to a specific address using vectored I/O (blocking).
 *
 * @param sock UDP socket.
 * @param data Buffer containing data to send.
 * @param dest_addr Destination address.
 * @param broadcast Whether to send as broadcast.
 * @param timeout_ms Timeout in milliseconds (0 for infinite).
 * @return PTK_OK on success, PTK_ERR_TIMEOUT on timeout, PTK_ERR_NETWORK_ERROR on error.
 *         On error, ptk_get_err() provides the error code.
 */
ptk_err ptk_udp_socket_send_to(ptk_sock *sock, ptk_buf *data, const ptk_address_t *dest_addr, bool broadcast,
                               ptk_duration_ms timeout_ms);

/**
 * Send UDP data to a specific address using vectored I/O (blocking).
 *
 * @param sock UDP socket.
 * @param data_array Array of buffers and addresses containing data to send.
 * @param broadcast Whether to send as broadcast.
 * @param timeout_ms Timeout in milliseconds (0 for infinite).
 * @return PTK_OK on success, PTK_ERR_TIMEOUT on timeout, PTK_ERR_NETWORK_ERROR on error.
 *         On error, ptk_get_err() provides the error code.
 */
ptk_err ptk_udp_socket_send_many_to(ptk_sock *sock, ptk_udp_buf_entry_array_t *data_array, const ptk_address_t *dest_addr, bool broadcast, ptk_duration_ms timeout_ms);

/**
 * Receive UDP data, returning an array of buffers (blocking).
 *
 * @param sock UDP socket.
 * @param sender_addr Output parameter for sender's address of last packet (can be NULL).
 * @param timeout_ms Timeout in milliseconds (0 for infinite).
 * @return Buffer containing one received packet on success (must be freed with ptk_free()), 
 *         NULL on error. Check ptk_get_err() for error details.
 */
ptk_buf *ptk_udp_socket_recv_from(ptk_sock *sock, ptk_address_t *sender_addr, ptk_duration_ms timeout_ms);

/**
 * Receive UDP data, returning an array of buffers (blocking).
 *
 * @param sock UDP socket.
 * @param wait_for_packets If true, wait the entire timeout period and return all the packets. 
 *    If false, return as soon as any packets are available (may be one or more).
 * @param timeout_ms Timeout in milliseconds (0 for infinite).
 * @return Buffer entry array containing received packets on success (must be freed with ptk_free()), 
 *         NULL on error. Check ptk_get_err() for error details.
 */
ptk_udp_buf_entry_array_t *ptk_udp_socket_recv_many_from(ptk_sock *sock, bool wait_for_packets, ptk_duration_ms timeout_ms);


//=============================================================================
// NETWORK DISCOVERY
//=============================================================================

/**
 * Network interface information
 */

#include <net/if.h>

typedef struct {
<<<<<<< HEAD
    char interface_name[32];     // Interface name (e.g., "eth0", "wlan0")
    char ip_address[16];         // IP address (e.g., "192.168.1.100")
    char netmask[16];            // Subnet mask (e.g., "255.255.255.0")
    char broadcast[16];          // Broadcast address (e.g., "192.168.1.255")
    bool is_up;                  // True if interface is up
    bool is_loopback;            // True if this is loopback interface
    bool supports_broadcast;     // True if interface supports broadcast
=======
    char *network_ip;  // Network interface IP address (allocated)
    char *netmask;     // Network mask (allocated)
    char *broadcast;   // Broadcast address (allocated)
>>>>>>> 5dc42128
} ptk_network_info_entry;

typedef struct ptk_network_info ptk_network_info;

/**
 * Find all network interfaces and their broadcast addresses
 *
 * This function discovers all active network interfaces on the system
 * and returns their IP addresses, netmasks, and calculated broadcast addresses.
 *
 * Use ptk_free() to free the returned structure and its contents when done.
 *
 * @return A valid network info pointer on success, NULL on failure, sets last error.
 */
ptk_network_info *ptk_socket_list_networks(void);

/**
 * Get the number of network interface entries
 *
 * @param network_info The network information structure
 * @return Number of network entries, 0 if network_info is NULL
 */
size_t ptk_socket_network_info_count(const ptk_network_info *network_info);

/**
 * Get a specific network interface entry by index
 *
 * @param network_info The network information structure
 * @param index Index of the entry to retrieve (0-based)
 * @return Pointer to network entry, NULL if index is out of bounds or network_info is NULL
 */
const ptk_network_info_entry *ptk_socket_network_info_get(const ptk_network_info *network_info, size_t index);<|MERGE_RESOLUTION|>--- conflicted
+++ resolved
@@ -35,15 +35,12 @@
 } ptk_sock_type;
 
 
-<<<<<<< HEAD
 //=============================================================================
 // COMMON DATA TYPES
 //=============================================================================
 
 PTK_ARRAY_DECLARE(ptk_buf, ptk_buf);
 
-=======
->>>>>>> 5dc42128
 //=============================================================================
 // ADDRESS STRUCTURES AND FUNCTIONS
 //=============================================================================
@@ -101,7 +98,6 @@
  * @return PTK_OK on success, error code on failure
  */
 ptk_err ptk_address_init_any(ptk_address_t *address, uint16_t port);
-<<<<<<< HEAD
 
 //=============================================================================
 // NETWORK DISCOVERY API
@@ -151,8 +147,6 @@
  * ```
  */
 ptk_network_interface_array_t *ptk_network_discover_interfaces(void);
-=======
->>>>>>> 5dc42128
 
 
 //=============================================================================
@@ -335,7 +329,6 @@
 #include <net/if.h>
 
 typedef struct {
-<<<<<<< HEAD
     char interface_name[32];     // Interface name (e.g., "eth0", "wlan0")
     char ip_address[16];         // IP address (e.g., "192.168.1.100")
     char netmask[16];            // Subnet mask (e.g., "255.255.255.0")
@@ -343,11 +336,6 @@
     bool is_up;                  // True if interface is up
     bool is_loopback;            // True if this is loopback interface
     bool supports_broadcast;     // True if interface supports broadcast
-=======
-    char *network_ip;  // Network interface IP address (allocated)
-    char *netmask;     // Network mask (allocated)
-    char *broadcast;   // Broadcast address (allocated)
->>>>>>> 5dc42128
 } ptk_network_info_entry;
 
 typedef struct ptk_network_info ptk_network_info;
