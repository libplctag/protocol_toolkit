// ...existing includes...
#include <sys/types.h>
#include <sys/socket.h>
#include <sys/uio.h>
#include <netinet/in.h>
#include <arpa/inet.h>
#include <fcntl.h>
#include <net/if.h>
#include <unistd.h>
#include <string.h>
#include <errno.h>
#include <stdio.h>
#include <ifaddrs.h>
#include <ptk_err.h>
#include <ptk_alloc.h>
#include <ptk_log.h>
<<<<<<< HEAD
#include "socket_common.h"
#include "socket_internal.h"
#include "event_loop.h"
#include "event_registration.h"
#include "timeout_heap.h"
#include "threadlet_integration.h"
=======
#include <ptk_sock.h>
#include "event_loop.h"
#include "event_registration.h"
#include "timeout_heap.h"
#include "ptk_threadlet.h"

// Helper to set non-blocking mode
static int set_nonblocking(int fd) {
    int flags = fcntl(fd, F_GETFL, 0);
    if(flags < 0) { return -1; }
    return fcntl(fd, F_SETFL, flags | O_NONBLOCK);
}
>>>>>>> 5dc42128

//==============================================================================
// Socket address conversion functions

/**
 * @brief Initialize a ptk_address_t structure from an IP string and port.
 *
 * @param address
 * @param ip_string
 * @param port
 * @return ptk_err
 */
ptk_err ptk_address_init(ptk_address_t *address, const char *ip_string, uint16_t port) {
    if(!address) { return PTK_ERR_NULL_PTR; }

    memset(address, 0, sizeof(ptk_address_t));
    address->family = AF_INET;
    address->port = port;

    if(!ip_string || strcmp(ip_string, "0.0.0.0") == 0) {
        address->ip = INADDR_ANY;
    } else {
        struct in_addr addr;
        if(inet_pton(AF_INET, ip_string, &addr) != 1) { return PTK_ERR_INVALID_PARAM; }
        address->ip = addr.s_addr;  // Already in network byte order
    }

    return PTK_OK;
}

char *ptk_address_to_string(const ptk_address_t *address) {
    if(!address) { return NULL; }

    char *str = ptk_alloc(INET_ADDRSTRLEN, NULL);
    if(!str) { return NULL; }
    if(address->family != AF_INET) {
        ptk_free(str);
        return NULL;  // Only supports IPv4 for now
    }
    struct in_addr addr;
    addr.s_addr = address->ip;

    if(!inet_ntop(AF_INET, &addr, str, INET_ADDRSTRLEN)) {
        ptk_free(str);
        return NULL;
    }

    return str;
}

uint16_t ptk_address_get_port(const ptk_address_t *address) {
    if(!address) { return 0; }
    return address->port;
}

bool ptk_address_equals(const ptk_address_t *addr1, const ptk_address_t *addr2) {
    if(!addr1 || !addr2) { return false; }
    return addr1->ip == addr2->ip && addr1->port == addr2->port && addr1->family == addr2->family;
}

ptk_err ptk_address_init_any(ptk_address_t *address, uint16_t port) {
    if(!address) { return PTK_ERR_NULL_PTR; }

    memset(address, 0, sizeof(ptk_address_t));
    address->family = AF_INET;
    address->port = port;
    address->ip = INADDR_ANY;

    return PTK_OK;
}

/**
 * @brief Convert ptk_address_t to sockaddr_storage
 */
static ptk_err ptk_address_to_sockaddr(const ptk_address_t *address, struct sockaddr_storage *sockaddr, socklen_t *sockaddr_len) {
    if(!address || !sockaddr || !sockaddr_len) { return PTK_ERR_NULL_PTR; }

    struct sockaddr_in *addr_in = (struct sockaddr_in *)sockaddr;
    memset(addr_in, 0, sizeof(struct sockaddr_in));
    addr_in->sin_family = AF_INET;
    addr_in->sin_port = htons(address->port);
    addr_in->sin_addr.s_addr = address->ip;
    *sockaddr_len = sizeof(struct sockaddr_in);

    return PTK_OK;
}

/**
 * @brief Convert sockaddr_storage to ptk_address_t
 */
static ptk_err ptk_sockaddr_to_address(const struct sockaddr_storage *sockaddr, socklen_t sockaddr_len, ptk_address_t *address) {
    if(!sockaddr || !address) { return PTK_ERR_NULL_PTR; }

    if(sockaddr->ss_family != AF_INET) { return PTK_ERR_INVALID_PARAM; }

    const struct sockaddr_in *addr_in = (const struct sockaddr_in *)sockaddr;
    memset(address, 0, sizeof(ptk_address_t));
    address->family = AF_INET;
    address->port = ntohs(addr_in->sin_port);
    address->ip = addr_in->sin_addr.s_addr;

    return PTK_OK;
}


//=============================================================================
// Common socket operations
//=============================================================================

// Forward declaration of current threadlet (set by event loop)
threadlet_t *current_threadlet;

<<<<<<< HEAD
// Helper to set non-blocking mode
int set_nonblocking(int fd) {
    int flags = fcntl(fd, F_GETFL, 0);
    if (flags < 0) return -1;
    return fcntl(fd, F_SETFL, flags | O_NONBLOCK);
}

/**
 * @brief Socket destructor called when ptk_free() is called on a socket
 *
 * @param ptr Pointer to the socket to destroy
 */
void ptk_socket_destructor(void *ptr) {
    ptk_sock *sock = (ptk_sock *)ptr;
    if (!sock) return;
    
    debug("destroying socket");
=======
ptk_err ptk_socket_close(ptk_sock *sock) {
    if(!sock) { return PTK_ERR_INVALID_ARGUMENT; }
    debug("ptk_socket_close: entry");
>>>>>>> 5dc42128

    // If the current threadlet is waiting on this socket, abort it before closing fd
    if(current_threadlet && sock->event_loop && current_threadlet->status == THREADLET_WAITING) {
        event_registration_t *reg = event_registration_lookup(sock->event_loop->registrations, sock->fd);
        if(reg && reg->waiting_threadlet == current_threadlet) {
            current_threadlet->status = THREADLET_ABORTED;
            threadlet_queue_enqueue(&sock->event_loop->ready_queue, current_threadlet);
            event_registration_remove(sock->event_loop->registrations, sock->fd);
            platform_remove_fd(sock->event_loop->platform, sock->fd);
            trace("Aborted waiting threadlet for fd %d", sock->fd);
        }
    }

    if(sock->fd >= 0) {
        trace("Closing socket fd %d", sock->fd);
        // Remove from event loop if not already done
        event_registration_remove(sock->event_loop->registrations, sock->fd);
        platform_remove_fd(sock->event_loop->platform, sock->fd);
        // Shutdown first to notify peer
        shutdown(sock->fd, SHUT_RDWR);
        close(sock->fd);
        sock->fd = -1;
    }

    if(sock->type == PTK_SOCK_TCP_CLIENT || sock->type == PTK_SOCK_TCP_SERVER) {
        // Additional cleanup if needed
    }
    sock->type = PTK_SOCK_INVALID;

<<<<<<< HEAD
    debug("socket destroyed");
=======
    debug("Socket closed");
    ptk_free(sock);

    ptk_set_err(PTK_OK);
    debug("ptk_socket_close: exit");
    return PTK_OK;
}

//============================================================================
// TCP Server Socket Functions
//============================================================================

/**
 * Listen on a local address as a TCP server (blocking).
 * This function creates a TCP socket, binds it to the specified local address,
 * and starts listening for incoming connections.
 *
 * @param local_addr Address to bind to (cannot be NULL).
 * @param backlog Maximum number of pending connections.
 * @return Valid server socket on success, NULL on failure (ptk_get_err() set).
 */
ptk_sock *ptk_tcp_socket_listen(const ptk_address_t *local_addr, int backlog) {
    debug("ptk_tcp_socket_listen: entry");
    if(!local_addr) {
        warn("ptk_tcp_socket_listen: local_addr is NULL");
        return NULL;
    }
    trace("Creating socket");
    int fd = socket(AF_INET, SOCK_STREAM, 0);
    if(fd < 0) {
        warn("socket() failed: %s", strerror(errno));
        return NULL;
    }
    trace("Setting non-blocking mode");
    if(set_nonblocking(fd) < 0) {
        warn("set_nonblocking() failed: %s", strerror(errno));
        close(fd);
        return NULL;
    }
    int opt = 1;
    trace("Setting SO_REUSEADDR");
    setsockopt(fd, SOL_SOCKET, SO_REUSEADDR, &opt, sizeof(opt));
    struct sockaddr_in addr;
    memset(&addr, 0, sizeof(addr));
    addr.sin_family = AF_INET;
    addr.sin_addr.s_addr = local_addr->ip;
    addr.sin_port = htons(local_addr->port);
    trace("Binding socket");
    if(bind(fd, (struct sockaddr *)&addr, sizeof(addr)) < 0) {
        warn("bind() failed: %s", strerror(errno));
        close(fd);
        return NULL;
    }
    trace("Listening on socket");
    if(listen(fd, backlog) < 0) {
        warn("listen() failed: %s", strerror(errno));
        close(fd);
        return NULL;
    }
    trace("Allocating ptk_sock");
    ptk_sock *sock = ptk_alloc(sizeof(ptk_sock), NULL);
    if(!sock) {
        warn("ptk_alloc for ptk_sock failed");
        close(fd);
        return NULL;
    }
    sock->fd = fd;
    sock->type = PTK_SOCK_TCP_SERVER;
    // Attach to event loop if needed
    // sock->event_loop = ...
    debug("ptk_tcp_socket_listen: exit");
    return sock;
}

/**
 * Accept a new TCP connection (blocking).
 * This function accepts a new incoming connection on a listening server socket.
 * If no connection is immediately available, it will yield the current threadlet
 * and wait until a connection is ready or the timeout expires.
 *
 * @param server Listening server socket (must be valid and of type PTK_SOCK_TCP_SERVER).
 * @param out_client Output parameter to receive the accepted client socket.
 * @param timeout_ms Maximum time to wait in milliseconds (0 for infinite).
 * @return PTK_OK on success, PTK_ERR_TIMEOUT on timeout, PTK_ERR_NETWORK on error (ptk_get_err() set).
 */
ptk_err ptk_tcp_socket_accept(ptk_sock *server, ptk_sock **out_client, ptk_duration_ms timeout_ms) {
    debug("ptk_tcp_socket_accept: entry");
    if(!server || server->type != PTK_SOCK_TCP_SERVER || !out_client) {
        warn("Invalid arguments to ptk_tcp_socket_accept");
        ptk_set_err(PTK_ERR_INVALID_ARGUMENT);
        return PTK_ERR_INVALID_ARGUMENT;
    }
    int fd = server->fd;
    trace("Calling accept() on fd %d", fd);
    struct sockaddr_in client_addr;
    socklen_t addr_len = sizeof(client_addr);
    int client_fd = accept(fd, (struct sockaddr *)&client_addr, &addr_len);
    if(client_fd >= 0) {
        trace("Accepted new connection, client fd %d", client_fd);
        set_nonblocking(client_fd);
        ptk_sock *client_sock = ptk_alloc(sizeof(ptk_sock), NULL);
        if(!client_sock) {
            warn("ptk_alloc for client_sock failed");
            close(client_fd);
            ptk_set_err(PTK_ERR_OUT_OF_MEMORY);
            return PTK_ERR_OUT_OF_MEMORY;
        }
        client_sock->fd = client_fd;
        client_sock->type = PTK_SOCK_TCP_CLIENT;
        // Attach to event loop if needed
        // client_sock->event_loop = server->event_loop;
        *out_client = client_sock;
        debug("ptk_tcp_socket_accept: exit");
        return PTK_WAIT_OK;
    }
    if(errno == EAGAIN || errno == EWOULDBLOCK) {
        trace("accept() would block, registering for read event");
        event_registration_add(server->event_loop->registrations, fd, current_threadlet, PTK_EVENT_READ,
                               ptk_now_ms() + timeout_ms);
        platform_add_fd_read(server->event_loop->platform, fd);
        timeout_heap_insert(server->event_loop->timeout_heap, fd, ptk_now_ms() + timeout_ms);
        trace("Yielding threadlet");
        ptk_threadlet_yield();
        if(current_threadlet->status == THREADLET_TIMEOUT) {
            warn("ptk_tcp_socket_accept: timeout");
            ptk_set_err(PTK_ERR_TIMEOUT);
            debug("ptk_tcp_socket_accept: exit");
            return PTK_ERR_TIMEOUT;
        }
        trace("Resuming accept after yield");
        debug("ptk_tcp_socket_accept: exit");
        return ptk_tcp_socket_accept(server, out_client, timeout_ms);
    }
    warn("accept() failed: %s", strerror(errno));
    ptk_set_err(PTK_ERR_NETWORK_ERROR);
    debug("ptk_tcp_socket_accept: exit");
    return PTK_ERR_NETWORK_ERROR;
>>>>>>> 5dc42128
}

//=============================================================================
// ADDRESS UTILITY FUNCTIONS
//=============================================================================

/**
<<<<<<< HEAD
 * @brief Initialize an address structure from IP string and port
 *
 * @param address Output parameter for the initialized address
 * @param ip_string The IP address as a string (e.g., "192.168.1.1" or NULL for INADDR_ANY)
 * @param port The port number in host byte order
 * @return PTK_OK on success, error code on failure
 */
ptk_err ptk_address_init(ptk_address_t *address, const char *ip_string, uint16_t port) {
    if (!address) {
        ptk_set_err(PTK_ERR_INVALID_PARAM);
        return PTK_ERR_INVALID_PARAM;
    }

    memset(address, 0, sizeof(ptk_address_t));
    address->family = AF_INET;
    address->port = port;

    if (ip_string == NULL) {
        // Use INADDR_ANY (0.0.0.0)
        address->ip = INADDR_ANY;
    } else {
        struct in_addr addr;
        if (inet_aton(ip_string, &addr) == 0) {
            ptk_set_err(PTK_ERR_INVALID_PARAM);
            return PTK_ERR_INVALID_PARAM;
=======
 * Connect to a TCP server (blocking).
 * This function initiates a connection to a remote TCP server. If the connection cannot be completed immediately,
 * it will yield the current threadlet and wait until the connection is established or the timeout expires.
 * If the connection is successful, it returns PTK_OK. If it times out, it returns PTK_ERR_TIMEOUT.
 * If there is a network error, it returns PTK_ERR_NETWORK_ERROR.
 * @param remote_addr The remote address to connect to (cannot be NULL).
 * @param timeout_ms Timeout in milliseconds (0 for infinite).
 * @return a pointer to the connected socket on success, NULL on failure (ptk_get_err() set).
 */
ptk_sock *ptk_tcp_socket_connect(const ptk_address_t *remote_addr, ptk_duration_ms timeout_ms) {
    debug("entry");
    if(!sock || sock->type != PTK_SOCK_TCP_CLIENT || !remote_addr) {
        warn("Invalid arguments to ptk_tcp_socket_connect");
        ptk_set_err(PTK_ERR_INVALID_ARGUMENT);
        return PTK_ERR_INVALID_ARGUMENT;
    }
    int fd = sock->fd;
    struct sockaddr_in addr;
    memset(&addr, 0, sizeof(addr));
    addr.sin_family = AF_INET;
    addr.sin_addr.s_addr = remote_addr->ip;
    addr.sin_port = htons(remote_addr->port);
    trace("Calling connect() on fd %d", fd);
    int res = connect(fd, (struct sockaddr *)&addr, sizeof(addr));
    if(res == 0) {
        trace("Connected immediately");
        debug("exit");
        return PTK_OK;
    }
    if(errno == EINPROGRESS) {
        trace("connect() in progress, registering for write event");
        event_registration_add(sock->event_loop->registrations, fd, current_threadlet, PTK_EVENT_WRITE,
                               ptk_now_ms() + timeout_ms);
        platform_add_fd_write(sock->event_loop->platform, fd);
        timeout_heap_insert(sock->event_loop->timeout_heap, fd, ptk_now_ms() + timeout_ms);
        trace("Yielding threadlet");
        ptk_threadlet_yield();
        if(current_threadlet->status == THREADLET_TIMEOUT) {
            warn("timeout");
            ptk_set_err(PTK_ERR_TIMEOUT);
            debug("exit");
            return PTK_ERR_TIMEOUT;
        }
        trace("Resuming connect after yield");
        debug("exit");
        return ptk_tcp_socket_connect(sock, remote_addr, timeout_ms);
    }
    warn("connect() failed: %s", strerror(errno));
    ptk_set_err(PTK_ERR_NETWORK_ERROR);
    debug("exit");
    return PTK_ERR_NETWORK_ERROR;
}


/**
 * Read data from a TCP socket (blocking).
 *
 * This function attempts to read data from a TCP socket into the provided buffer.
 * If data is available, it reads as much as possible and returns PTK_OK.
 * If no data is available, it registers the socket for read events and yields the current threadlet.
 * When the socket becomes readable or the timeout expires, it resumes and attempts to read again.
 * If the read operation times out, it returns PTK_ERR_TIMEOUT. If there is a network error, it returns PTK_ERR_NETWORK_ERROR.
 * If the socket is invalid or arguments are bad, it returns PTK_ERR_INVALID_ARGUMENT.
 * If the socket was aborted while waiting, it returns PTK_ERR_ABORT (handled by threadlet status).
 * The buffer must have enough space to hold the incoming data; this function does not handle partial reads beyond what recv()
 * provides.
 * @param sock TCP client socket (must be valid and of type PTK_SOCK_TCP_CLIENT).
 * @param data Buffer to read data into (must be valid and have enough space).
 * @param timeout_ms Timeout for the read operation (in milliseconds). If 0, wait indefinitely.
 * @return PTK_OK on success (data read), PTK_ERR_TIMEOUT on timeout, PTK_ERR_NETWORK_ERROR on error (ptk_get_err() set).
 *         If the socket is invalid or arguments are bad, returns PTK_ERR_INVALID_ARGUMENT.
 *         If the socket was aborted while waiting, returns PTK_ERR_ABORT (handled by threadlet status).
 */
ptk_err ptk_tcp_socket_recv(ptk_sock *sock, ptk_buf *data, ptk_duration_ms timeout_ms) {
    debug("ptk_tcp_socket_recv: entry");
    int fd = sock->fd;
    trace("Calling recv() on fd %d", fd);
    ssize_t bytes_read = recv(fd, data->data, data->data_len, MSG_DONTWAIT);
    if(bytes_read > 0) {
        data->end += bytes_read;
        trace("Read %zd bytes", bytes_read);
        debug("ptk_tcp_socket_recv: exit");
        return PTK_OK;
    }
    if(errno == EAGAIN || errno == EWOULDBLOCK) {
        trace("recv() would block, registering for read event");
        event_registration_add(sock->event_loop->registrations, fd, current_threadlet, PTK_EVENT_READ, ptk_now_ms() + timeout_ms);
        platform_add_fd_read(sock->event_loop->platform, fd);
        timeout_heap_insert(sock->event_loop->timeout_heap, fd, ptk_now_ms() + timeout_ms);
        trace("Yielding threadlet");
        ptk_threadlet_yield();
        if(current_threadlet->status == THREADLET_TIMEOUT) {
            warn("ptk_tcp_socket_recv: timeout");
            ptk_set_err(PTK_ERR_TIMEOUT);
            debug("ptk_tcp_socket_recv: exit");
            return PTK_ERR_TIMEOUT;
>>>>>>> 5dc42128
        }
        address->ip = addr.s_addr; // Already in network byte order
    }

<<<<<<< HEAD
    return PTK_OK;
=======

/**
 * Write data to a TCP socket (blocking).
 *
 * This function attempts to write data from the provided buffer to a TCP socket.
 * If the socket is writable, it writes as much data as possible and returns PTK_OK.
 * If the socket is not writable, it registers the socket for write events and yields the current threadlet.
 * When the socket becomes writable or the timeout expires, it resumes and attempts to write again.
 * If the write operation times out, it returns PTK_ERR_TIMEOUT. If there is a network error, it returns PTK_ERR_NETWORK_ERROR.
 * If the socket is invalid or arguments are bad, it returns PTK_ERR_INVALID_ARGUMENT.
 * If the socket was aborted while waiting, it returns PTK_ERR_ABORT (handled by threadlet status).
 * The buffer must have data to write; this function does not handle partial writes beyond what send() provides.
 * The buffer's start index is updated to reflect the number of bytes successfully written.
 * @param sock TCP client socket (must be valid and of type PTK_SOCK_TCP_CLIENT).
 * @param data Buffer containing data to write (must be valid and have data).
 * @param timeout_ms Timeout for the write operation (in milliseconds). If 0, wait indefinitely.
 * @return PTK_OK on success (data written), PTK_ERR_TIMEOUT on timeout, PTK_ERR_NETWORK_ERROR on error (ptk_get_err() set).
 *         If the socket is invalid or arguments are bad, returns PTK_ERR_INVALID_ARGUMENT.
 *         If the socket was aborted while waiting, returns PTK_ERR_ABORT (handled by threadlet status).
 *         If all data is written, data->start will equal data->end.
 *         If partial data is written, data->start will be updated accordingly; caller should check this.
 *         If no data is written, data->start remains unchanged.
 */
ptk_err ptk_tcp_socket_send(ptk_sock *sock, ptk_buf *data, ptk_duration_ms timeout_ms) {
    debug("ptk_tcp_socket_send: entry");
    int fd = sock->fd;
    ssize_t bytes_sent = send(fd, data->data + data->start, data->end - data->start, MSG_DONTWAIT);
    if(bytes_sent >= 0) {
        data->start += bytes_sent;
        trace("Wrote %zd bytes", bytes_sent);
        debug("ptk_tcp_socket_send: exit");
        return PTK_OK;
    }
    if(errno == EAGAIN || errno == EWOULDBLOCK) {
        trace("send() would block, registering for write event");
        event_registration_add(sock->event_loop->registrations, fd, current_threadlet, PTK_EVENT_WRITE,
                               ptk_now_ms() + timeout_ms);
        platform_add_fd_write(sock->event_loop->platform, fd);
        timeout_heap_insert(sock->event_loop->timeout_heap, fd, ptk_now_ms() + timeout_ms);
        trace("Yielding threadlet");
        ptk_threadlet_yield();
        if(current_threadlet->status == THREADLET_TIMEOUT) {
            warn("ptk_tcp_socket_send: timeout");
            ptk_set_err(PTK_ERR_TIMEOUT);
            debug("ptk_tcp_socket_send: exit");
            return PTK_ERR_TIMEOUT;
        }
        trace("Resuming write after yield");
        debug("ptk_tcp_socket_send: exit");
        return ptk_tcp_socket_send(sock, data, timeout_ms);
    }
    warn("send() failed: %s", strerror(errno));
    ptk_set_err(PTK_ERR_NETWORK_ERROR);
    debug("ptk_tcp_socket_send: exit");
    return PTK_ERR_NETWORK_ERROR;
>>>>>>> 5dc42128
}

/**
<<<<<<< HEAD
 * @brief Convert an address structure to an IP string
 *
 * @param address The address structure to convert
 * @return Allocated string containing IP address, or NULL on failure. Caller must free with ptk_free()
 */
char *ptk_address_to_string(const ptk_address_t *address) {
    if (!address) {
        ptk_set_err(PTK_ERR_INVALID_PARAM);
        return NULL;
    }

    struct in_addr addr;
    addr.s_addr = address->ip;
    
    char *ip_str = inet_ntoa(addr);
    if (!ip_str) {
        ptk_set_err(PTK_ERR_NETWORK_ERROR);
=======
 * Create a UDP socket.
 *
 * This function creates a UDP socket and binds it to the specified local address if provided.
 * If the broadcast flag is true, it enables the SO_BROADCAST option on the socket.
 * If local_addr is NULL, the socket is created without binding (for sending only).
 * @param local_addr Address to bind to (NULL for client-only).
 * @param broadcast If true, enables SO_BROADCAST option on the socket.
 * @return Valid UDP socket on success, NULL on failure (ptk_get_err() set).
 *         On failure, ptk_get_err() will be set to an appropriate error code.
 */
ptk_sock *ptk_udp_socket_create(const ptk_address_t *local_addr, bool broadcast) {
    debug("ptk_udp_socket_create: entry");
    int fd = socket(AF_INET, SOCK_DGRAM, 0);
    if(fd < 0) {
        warn("socket() failed: %s", strerror(errno));
        return NULL;
    }
    set_nonblocking(fd);
    if(broadcast) {
        int opt = 1;
        if(setsockopt(fd, SOL_SOCKET, SO_BROADCAST, &opt, sizeof(opt)) < 0) {
            warn("setsockopt(SO_BROADCAST) failed: %s", strerror(errno));
            close(fd);
            return NULL;
        }
        trace("SO_BROADCAST enabled on UDP socket");
    }
    if(local_addr) {
        struct sockaddr_in addr;
        memset(&addr, 0, sizeof(addr));
        addr.sin_family = AF_INET;
        addr.sin_addr.s_addr = local_addr->ip;
        addr.sin_port = htons(local_addr->port);
        if(bind(fd, (struct sockaddr *)&addr, sizeof(addr)) < 0) {
            warn("bind() failed: %s", strerror(errno));
            close(fd);
            return NULL;
        }
    }
    ptk_sock *sock = ptk_alloc(sizeof(ptk_sock), NULL);
    if(!sock) {
        warn("ptk_alloc for ptk_sock failed");
        close(fd);
>>>>>>> 5dc42128
        return NULL;
    }

    // Allocate and copy the string
    size_t len = strlen(ip_str) + 1;
    char *result = ptk_alloc(len, NULL);
    if (!result) {
        ptk_set_err(PTK_ERR_NO_RESOURCES);
        return NULL;
    }

<<<<<<< HEAD
    strcpy(result, ip_str);
    return result;
}

=======
>>>>>>> 5dc42128
/**
 * @brief Get the port number from an address structure
 *
 * @param address The address structure
 * @return Port number in host byte order, 0 if address is NULL
 */
uint16_t ptk_address_get_port(const ptk_address_t *address) {
    if (!address) {
        return 0;
    }
    return address->port;
}

/**
 * @brief Check if two addresses are equal
 *
 * @param addr1 First address
 * @param addr2 Second address
 * @return true if addresses are equal, false otherwise
 */
<<<<<<< HEAD
bool ptk_address_equals(const ptk_address_t *addr1, const ptk_address_t *addr2) {
    if (!addr1 || !addr2) {
        return false;
    }
    
    return (addr1->ip == addr2->ip && 
            addr1->port == addr2->port && 
            addr1->family == addr2->family);
=======
ptk_err ptk_udp_socket_send_to(ptk_sock *sock, ptk_buf *data, const ptk_address_t *dest_addr, bool broadcast,
                               ptk_duration_ms timeout_ms) {
    debug("ptk_udp_socket_send_to: entry");
    int fd = sock->fd;
    ssize_t bytes_sent = sendto(fd, data->data + data->start, data->end - data->start, MSG_DONTWAIT, (struct sockaddr *)dest_addr,
                                sizeof(*dest_addr));
    if(bytes_sent >= 0) {
        data->start += bytes_sent;
        trace("Wrote %zd bytes", bytes_sent);
        debug("ptk_udp_socket_send_to: exit");
        return PTK_OK;
    }
    if(errno == EAGAIN || errno == EWOULDBLOCK) {
        trace("sendto() would block, registering for write event");
        event_registration_add(sock->event_loop->registrations, fd, current_threadlet, PTK_EVENT_WRITE,
                               ptk_now_ms() + timeout_ms);
        platform_add_fd_write(sock->event_loop->platform, fd);
        timeout_heap_insert(sock->event_loop->timeout_heap, fd, ptk_now_ms() + timeout_ms);
        trace("Yielding threadlet");
        ptk_threadlet_yield();
        if(current_threadlet->status == THREADLET_TIMEOUT) {
            warn("ptk_udp_socket_send_to: timeout");
            ptk_set_err(PTK_ERR_TIMEOUT);
            debug("ptk_udp_socket_send_to: exit");
            return PTK_ERR_TIMEOUT;
        }
        trace("Resuming sendto after yield");
        debug("ptk_udp_socket_send_to: exit");
        return ptk_udp_socket_send_to(sock, data, dest_addr, broadcast, timeout_ms);
    }
    warn("sendto() failed: %s", strerror(errno));
    ptk_set_err(PTK_ERR_NETWORK_ERROR);
    debug("ptk_udp_socket_send_to: exit");
    return PTK_ERR_NETWORK_ERROR;
>>>>>>> 5dc42128
}

/**
<<<<<<< HEAD
 * @brief Initialize an address for any interface (INADDR_ANY)
 *
 * @param address Output parameter for the initialized address
 * @param port The port number in host byte order
 * @return PTK_OK on success, error code on failure
 */
ptk_err ptk_address_init_any(ptk_address_t *address, uint16_t port) {
    return ptk_address_init(address, NULL, port);
=======
 * Receive UDP data from any address (blocking).
 *
 * This function attempts to receive data from a UDP socket into the provided buffer.
 * It fills the out_addr parameter with the source address of the received packet if provided.
 * If no data is available, it registers the socket for read events and yields the current threadlet.
 * When data is available or the timeout expires, it resumes and attempts to read again.
 * If the read operation times out, it returns PTK_ERR_TIMEOUT. If there is a network error, it returns PTK_ERR_NETWORK_ERROR.
 * If the socket is invalid or arguments are bad, it returns PTK_ERR_INVALID_ARGUMENT.
 * If the socket was aborted while waiting, it returns PTK_ERR_ABORT (handled by threadlet status).
 * The buffer must have enough space to hold the incoming data; this function does not handle partial reads beyond what recvfrom()
 * provides.
 * @param sock UDP socket (must be valid and of type PTK_SOCK_UDP).
 * @param data Buffer to read data into (must be valid and have enough space).
 * @param out_addr Output parameter to receive the source address of the packet (can be NULL).
 * @param timeout_ms Timeout for the read operation (in milliseconds). If 0, wait indefinitely.
 * @return PTK_OK on success (data read), PTK_ERR_TIMEOUT on timeout, PTK_ERR_NETWORK_ERROR on error (ptk_get_err() set).
 *         If the socket is invalid or arguments are bad, returns PTK_ERR_INVALID_ARGUMENT.
 *         If the socket was aborted while waiting, returns PTK_ERR_ABORT (handled by threadlet status).
 *         If data is received, data->end will be updated to reflect the number of bytes read.
 */
ptk_err ptk_udp_socket_recv_from(ptk_sock *sock, ptk_buf *data, ptk_address_t *out_addr, ptk_duration_ms timeout_ms) {
    debug("ptk_udp_socket_recv_from: entry");
    int fd = sock->fd;
    struct sockaddr_in src_addr;
    socklen_t addr_len = sizeof(src_addr);
    ssize_t bytes_read = recvfrom(fd, data->data, data->data_len, MSG_DONTWAIT, (struct sockaddr *)&src_addr, &addr_len);
    if(bytes_read >= 0) {
        data->end += bytes_read;
        if(out_addr) { memcpy(out_addr, &src_addr, sizeof(src_addr)); }
        trace("Read %zd bytes", bytes_read);
        debug("ptk_udp_socket_recv_from: exit");
        return PTK_OK;
    }
    if(errno == EAGAIN || errno == EWOULDBLOCK) {
        trace("recvfrom() would block, registering for read event");
        event_registration_add(sock->event_loop->registrations, fd, current_threadlet, PTK_EVENT_READ, ptk_now_ms() + timeout_ms);
        platform_add_fd_read(sock->event_loop->platform, fd);
        timeout_heap_insert(sock->event_loop->timeout_heap, fd, ptk_now_ms() + timeout_ms);
        trace("Yielding threadlet");
        ptk_threadlet_yield();
        if(current_threadlet->status == THREADLET_TIMEOUT) {
            warn("ptk_udp_socket_recv_from: timeout");
            ptk_set_err(PTK_ERR_TIMEOUT);
            debug("ptk_udp_socket_recv_from: exit");
            return PTK_ERR_TIMEOUT;
        }
        trace("Resuming recvfrom after yield");
        debug("ptk_udp_socket_recv_from: exit");
        return ptk_udp_socket_recv_from(sock, data, out_addr, timeout_ms);
    }
    warn("recvfrom() failed: %s", strerror(errno));
    ptk_set_err(PTK_ERR_NETWORK_ERROR);
    debug("ptk_udp_socket_recv_from: exit");
    return PTK_ERR_NETWORK_ERROR;
>>>>>>> 5dc42128
}

//=============================================================================
// NETWORK DISCOVERY
//=============================================================================

static void network_info_dispose(void *ptr) {
    ptk_network_info *info = (ptk_network_info *)ptr;
<<<<<<< HEAD
    if (info) {
        if (info->interfaces) {
            // for (size_t i = 0; i < info->interface_count; i++) {
            //     ptk_free(&(info->interfaces[i].network_ip));
            //     ptk_free(&(info->interfaces[i].netmask));
            //     ptk_free(&(info->interfaces[i].broadcast));
            // }
=======
    if(info) {
        if(info->interfaces) {
            for(size_t i = 0; i < info->interface_count; i++) {
                ptk_free(info->interfaces[i].name);
                ptk_free(info->interfaces[i].addresses);
            }
>>>>>>> 5dc42128
            ptk_free(info->interfaces);
        }
        info->interface_count = 0;
    }
}

/**
 * Discover network interfaces on the local machine.
 *
 * This function returns a list of network interfaces and their properties (IP addresses, etc).
 * The returned ptk_network_info structure must be freed by the caller using ptk_free().
 * If discovery fails, it returns NULL and sets an appropriate error code via ptk_set_err().
 * This is a stub implementation; platform-specific code is needed to actually discover interfaces.
 * @return Pointer to ptk_network_info on success, NULL on failure (ptk_get_err() set).
 */
<<<<<<< HEAD
ptk_network_info *ptk_socket_find_networks(void) {
    debug("ptk_socket_find_networks: entry");
    struct ifaddrs *ifaddr, *ifa;
    if (getifaddrs(&ifaddr) == -1) {
        ptk_set_err(PTK_ERR_NETWORK_ERROR);
        return NULL;
    }

    // Count IPv4 interfaces
    size_t count = 0;
    for (ifa = ifaddr; ifa; ifa = ifa->ifa_next) {
        if (ifa->ifa_addr && ifa->ifa_addr->sa_family == AF_INET)
            count++;
    }

    ptk_network_info *info = ptk_alloc(sizeof(ptk_network_info), network_info_dispose);
    if (!info) {
        freeifaddrs(ifaddr);
        ptk_set_err(PTK_ERR_NO_RESOURCES);
        return NULL;
    }
    info->interface_count = count;
    info->interfaces = ptk_alloc(count * sizeof(ptk_network_info_entry), NULL);

    size_t idx = 0;
    for (ifa = ifaddr; ifa && idx < count; ifa = ifa->ifa_next) {
        if (ifa->ifa_addr && ifa->ifa_addr->sa_family == AF_INET) {
            struct sockaddr_in *sa = (struct sockaddr_in *)ifa->ifa_addr;
            struct sockaddr_in *nm = (struct sockaddr_in *)ifa->ifa_netmask;
            struct sockaddr_in *br = (ifa->ifa_broadaddr && ifa->ifa_broadaddr->sa_family == AF_INET) ? (struct sockaddr_in *)ifa->ifa_broadaddr : NULL;
            memset(&info->interfaces[idx], 0, sizeof(ptk_network_info_entry));
            snprintf(info->interfaces[idx].interface_name, sizeof(info->interfaces[idx].interface_name), "%s", ifa->ifa_name);
            snprintf(info->interfaces[idx].ip_address, sizeof(info->interfaces[idx].ip_address), "%s", inet_ntoa(sa->sin_addr));
            snprintf(info->interfaces[idx].netmask, sizeof(info->interfaces[idx].netmask), "%s", inet_ntoa(nm->sin_addr));
            if (br) {
                snprintf(info->interfaces[idx].broadcast, sizeof(info->interfaces[idx].broadcast), "%s", inet_ntoa(br->sin_addr));
            } else {
                info->interfaces[idx].broadcast[0] = '\0';
            }
            info->interfaces[idx].is_up = (ifa->ifa_flags & IFF_UP) != 0;
            info->interfaces[idx].is_loopback = (ifa->ifa_flags & IFF_LOOPBACK) != 0;
            info->interfaces[idx].supports_broadcast = (ifa->ifa_flags & IFF_BROADCAST) != 0;
            idx++;
        }
    }

    freeifaddrs(ifaddr);
    debug("ptk_socket_find_networks: exit");
=======
ptk_network_info *ptk_socket_list_networks(void) {
    debug("ptk_socket_list_networks: entry");
    // Discover network interfaces and populate info
    ptk_network_info *info = ptk_alloc(sizeof(ptk_network_info), network_info_dispose);
    if(!info) {
        warn("ptk_alloc for ptk_network_info failed");
        ptk_set_err(PTK_ERR_NO_MEMORY);
        debug("ptk_socket_list_networks: exit");
        return NULL;
    }
    // Call into the platform-specific implementation
    if(platform_discover_network(info) != PTK_OK) {
        warn("platform_discover_network failed");
        ptk_free(info);
        ptk_set_err(PTK_ERR_NETWORK_ERROR);
        debug("ptk_socket_list_networks: exit");
        return NULL;
    }

    debug("ptk_socket_list_networks: exit");
>>>>>>> 5dc42128
    return info;
}

/**
 * Get the number of network interface entries
 *
 * @param network_info The network information structure
 * @return Number of network entries, 0 if network_info is NULL
 */
size_t ptk_socket_network_info_count(const ptk_network_info *network_info) {
    if(!network_info) { return 0; }
    return network_info->interface_count;
}

/**
 * Get a specific network interface entry by index
 *
 * @param network_info The network information structure
 * @param index Index of the entry to retrieve (0-based)
 * @return Pointer to network entry, NULL if index is out of bounds or network_info is NULL
 */
const ptk_network_info_entry *ptk_socket_network_info_get(const ptk_network_info *network_info, size_t index) {
    if(!network_info || index >= network_info->interface_count) { return NULL; }
    return &network_info->interfaces[index];
}
<|MERGE_RESOLUTION|>--- conflicted
+++ resolved
@@ -14,27 +14,26 @@
 #include <ptk_err.h>
 #include <ptk_alloc.h>
 #include <ptk_log.h>
-<<<<<<< HEAD
 #include "socket_common.h"
 #include "socket_internal.h"
 #include "event_loop.h"
 #include "event_registration.h"
 #include "timeout_heap.h"
 #include "threadlet_integration.h"
-=======
-#include <ptk_sock.h>
-#include "event_loop.h"
-#include "event_registration.h"
-#include "timeout_heap.h"
-#include "ptk_threadlet.h"
+
+//=============================================================================
+// Common socket operations
+//=============================================================================
+
+// Forward declaration of current threadlet (set by event loop)
+threadlet_t *current_threadlet;
 
 // Helper to set non-blocking mode
-static int set_nonblocking(int fd) {
+int set_nonblocking(int fd) {
     int flags = fcntl(fd, F_GETFL, 0);
     if(flags < 0) { return -1; }
     return fcntl(fd, F_SETFL, flags | O_NONBLOCK);
 }
->>>>>>> 5dc42128
 
 //==============================================================================
 // Socket address conversion functions
@@ -140,21 +139,6 @@
 }
 
 
-//=============================================================================
-// Common socket operations
-//=============================================================================
-
-// Forward declaration of current threadlet (set by event loop)
-threadlet_t *current_threadlet;
-
-<<<<<<< HEAD
-// Helper to set non-blocking mode
-int set_nonblocking(int fd) {
-    int flags = fcntl(fd, F_GETFL, 0);
-    if (flags < 0) return -1;
-    return fcntl(fd, F_SETFL, flags | O_NONBLOCK);
-}
-
 /**
  * @brief Socket destructor called when ptk_free() is called on a socket
  *
@@ -165,11 +149,6 @@
     if (!sock) return;
     
     debug("destroying socket");
-=======
-ptk_err ptk_socket_close(ptk_sock *sock) {
-    if(!sock) { return PTK_ERR_INVALID_ARGUMENT; }
-    debug("ptk_socket_close: entry");
->>>>>>> 5dc42128
 
     // If the current threadlet is waiting on this socket, abort it before closing fd
     if(current_threadlet && sock->event_loop && current_threadlet->status == THREADLET_WAITING) {
@@ -199,147 +178,7 @@
     }
     sock->type = PTK_SOCK_INVALID;
 
-<<<<<<< HEAD
     debug("socket destroyed");
-=======
-    debug("Socket closed");
-    ptk_free(sock);
-
-    ptk_set_err(PTK_OK);
-    debug("ptk_socket_close: exit");
-    return PTK_OK;
-}
-
-//============================================================================
-// TCP Server Socket Functions
-//============================================================================
-
-/**
- * Listen on a local address as a TCP server (blocking).
- * This function creates a TCP socket, binds it to the specified local address,
- * and starts listening for incoming connections.
- *
- * @param local_addr Address to bind to (cannot be NULL).
- * @param backlog Maximum number of pending connections.
- * @return Valid server socket on success, NULL on failure (ptk_get_err() set).
- */
-ptk_sock *ptk_tcp_socket_listen(const ptk_address_t *local_addr, int backlog) {
-    debug("ptk_tcp_socket_listen: entry");
-    if(!local_addr) {
-        warn("ptk_tcp_socket_listen: local_addr is NULL");
-        return NULL;
-    }
-    trace("Creating socket");
-    int fd = socket(AF_INET, SOCK_STREAM, 0);
-    if(fd < 0) {
-        warn("socket() failed: %s", strerror(errno));
-        return NULL;
-    }
-    trace("Setting non-blocking mode");
-    if(set_nonblocking(fd) < 0) {
-        warn("set_nonblocking() failed: %s", strerror(errno));
-        close(fd);
-        return NULL;
-    }
-    int opt = 1;
-    trace("Setting SO_REUSEADDR");
-    setsockopt(fd, SOL_SOCKET, SO_REUSEADDR, &opt, sizeof(opt));
-    struct sockaddr_in addr;
-    memset(&addr, 0, sizeof(addr));
-    addr.sin_family = AF_INET;
-    addr.sin_addr.s_addr = local_addr->ip;
-    addr.sin_port = htons(local_addr->port);
-    trace("Binding socket");
-    if(bind(fd, (struct sockaddr *)&addr, sizeof(addr)) < 0) {
-        warn("bind() failed: %s", strerror(errno));
-        close(fd);
-        return NULL;
-    }
-    trace("Listening on socket");
-    if(listen(fd, backlog) < 0) {
-        warn("listen() failed: %s", strerror(errno));
-        close(fd);
-        return NULL;
-    }
-    trace("Allocating ptk_sock");
-    ptk_sock *sock = ptk_alloc(sizeof(ptk_sock), NULL);
-    if(!sock) {
-        warn("ptk_alloc for ptk_sock failed");
-        close(fd);
-        return NULL;
-    }
-    sock->fd = fd;
-    sock->type = PTK_SOCK_TCP_SERVER;
-    // Attach to event loop if needed
-    // sock->event_loop = ...
-    debug("ptk_tcp_socket_listen: exit");
-    return sock;
-}
-
-/**
- * Accept a new TCP connection (blocking).
- * This function accepts a new incoming connection on a listening server socket.
- * If no connection is immediately available, it will yield the current threadlet
- * and wait until a connection is ready or the timeout expires.
- *
- * @param server Listening server socket (must be valid and of type PTK_SOCK_TCP_SERVER).
- * @param out_client Output parameter to receive the accepted client socket.
- * @param timeout_ms Maximum time to wait in milliseconds (0 for infinite).
- * @return PTK_OK on success, PTK_ERR_TIMEOUT on timeout, PTK_ERR_NETWORK on error (ptk_get_err() set).
- */
-ptk_err ptk_tcp_socket_accept(ptk_sock *server, ptk_sock **out_client, ptk_duration_ms timeout_ms) {
-    debug("ptk_tcp_socket_accept: entry");
-    if(!server || server->type != PTK_SOCK_TCP_SERVER || !out_client) {
-        warn("Invalid arguments to ptk_tcp_socket_accept");
-        ptk_set_err(PTK_ERR_INVALID_ARGUMENT);
-        return PTK_ERR_INVALID_ARGUMENT;
-    }
-    int fd = server->fd;
-    trace("Calling accept() on fd %d", fd);
-    struct sockaddr_in client_addr;
-    socklen_t addr_len = sizeof(client_addr);
-    int client_fd = accept(fd, (struct sockaddr *)&client_addr, &addr_len);
-    if(client_fd >= 0) {
-        trace("Accepted new connection, client fd %d", client_fd);
-        set_nonblocking(client_fd);
-        ptk_sock *client_sock = ptk_alloc(sizeof(ptk_sock), NULL);
-        if(!client_sock) {
-            warn("ptk_alloc for client_sock failed");
-            close(client_fd);
-            ptk_set_err(PTK_ERR_OUT_OF_MEMORY);
-            return PTK_ERR_OUT_OF_MEMORY;
-        }
-        client_sock->fd = client_fd;
-        client_sock->type = PTK_SOCK_TCP_CLIENT;
-        // Attach to event loop if needed
-        // client_sock->event_loop = server->event_loop;
-        *out_client = client_sock;
-        debug("ptk_tcp_socket_accept: exit");
-        return PTK_WAIT_OK;
-    }
-    if(errno == EAGAIN || errno == EWOULDBLOCK) {
-        trace("accept() would block, registering for read event");
-        event_registration_add(server->event_loop->registrations, fd, current_threadlet, PTK_EVENT_READ,
-                               ptk_now_ms() + timeout_ms);
-        platform_add_fd_read(server->event_loop->platform, fd);
-        timeout_heap_insert(server->event_loop->timeout_heap, fd, ptk_now_ms() + timeout_ms);
-        trace("Yielding threadlet");
-        ptk_threadlet_yield();
-        if(current_threadlet->status == THREADLET_TIMEOUT) {
-            warn("ptk_tcp_socket_accept: timeout");
-            ptk_set_err(PTK_ERR_TIMEOUT);
-            debug("ptk_tcp_socket_accept: exit");
-            return PTK_ERR_TIMEOUT;
-        }
-        trace("Resuming accept after yield");
-        debug("ptk_tcp_socket_accept: exit");
-        return ptk_tcp_socket_accept(server, out_client, timeout_ms);
-    }
-    warn("accept() failed: %s", strerror(errno));
-    ptk_set_err(PTK_ERR_NETWORK_ERROR);
-    debug("ptk_tcp_socket_accept: exit");
-    return PTK_ERR_NETWORK_ERROR;
->>>>>>> 5dc42128
 }
 
 //=============================================================================
@@ -347,7 +186,6 @@
 //=============================================================================
 
 /**
-<<<<<<< HEAD
  * @brief Initialize an address structure from IP string and port
  *
  * @param address Output parameter for the initialized address
@@ -373,171 +211,14 @@
         if (inet_aton(ip_string, &addr) == 0) {
             ptk_set_err(PTK_ERR_INVALID_PARAM);
             return PTK_ERR_INVALID_PARAM;
-=======
- * Connect to a TCP server (blocking).
- * This function initiates a connection to a remote TCP server. If the connection cannot be completed immediately,
- * it will yield the current threadlet and wait until the connection is established or the timeout expires.
- * If the connection is successful, it returns PTK_OK. If it times out, it returns PTK_ERR_TIMEOUT.
- * If there is a network error, it returns PTK_ERR_NETWORK_ERROR.
- * @param remote_addr The remote address to connect to (cannot be NULL).
- * @param timeout_ms Timeout in milliseconds (0 for infinite).
- * @return a pointer to the connected socket on success, NULL on failure (ptk_get_err() set).
- */
-ptk_sock *ptk_tcp_socket_connect(const ptk_address_t *remote_addr, ptk_duration_ms timeout_ms) {
-    debug("entry");
-    if(!sock || sock->type != PTK_SOCK_TCP_CLIENT || !remote_addr) {
-        warn("Invalid arguments to ptk_tcp_socket_connect");
-        ptk_set_err(PTK_ERR_INVALID_ARGUMENT);
-        return PTK_ERR_INVALID_ARGUMENT;
-    }
-    int fd = sock->fd;
-    struct sockaddr_in addr;
-    memset(&addr, 0, sizeof(addr));
-    addr.sin_family = AF_INET;
-    addr.sin_addr.s_addr = remote_addr->ip;
-    addr.sin_port = htons(remote_addr->port);
-    trace("Calling connect() on fd %d", fd);
-    int res = connect(fd, (struct sockaddr *)&addr, sizeof(addr));
-    if(res == 0) {
-        trace("Connected immediately");
-        debug("exit");
-        return PTK_OK;
-    }
-    if(errno == EINPROGRESS) {
-        trace("connect() in progress, registering for write event");
-        event_registration_add(sock->event_loop->registrations, fd, current_threadlet, PTK_EVENT_WRITE,
-                               ptk_now_ms() + timeout_ms);
-        platform_add_fd_write(sock->event_loop->platform, fd);
-        timeout_heap_insert(sock->event_loop->timeout_heap, fd, ptk_now_ms() + timeout_ms);
-        trace("Yielding threadlet");
-        ptk_threadlet_yield();
-        if(current_threadlet->status == THREADLET_TIMEOUT) {
-            warn("timeout");
-            ptk_set_err(PTK_ERR_TIMEOUT);
-            debug("exit");
-            return PTK_ERR_TIMEOUT;
-        }
-        trace("Resuming connect after yield");
-        debug("exit");
-        return ptk_tcp_socket_connect(sock, remote_addr, timeout_ms);
-    }
-    warn("connect() failed: %s", strerror(errno));
-    ptk_set_err(PTK_ERR_NETWORK_ERROR);
-    debug("exit");
-    return PTK_ERR_NETWORK_ERROR;
-}
-
-
-/**
- * Read data from a TCP socket (blocking).
- *
- * This function attempts to read data from a TCP socket into the provided buffer.
- * If data is available, it reads as much as possible and returns PTK_OK.
- * If no data is available, it registers the socket for read events and yields the current threadlet.
- * When the socket becomes readable or the timeout expires, it resumes and attempts to read again.
- * If the read operation times out, it returns PTK_ERR_TIMEOUT. If there is a network error, it returns PTK_ERR_NETWORK_ERROR.
- * If the socket is invalid or arguments are bad, it returns PTK_ERR_INVALID_ARGUMENT.
- * If the socket was aborted while waiting, it returns PTK_ERR_ABORT (handled by threadlet status).
- * The buffer must have enough space to hold the incoming data; this function does not handle partial reads beyond what recv()
- * provides.
- * @param sock TCP client socket (must be valid and of type PTK_SOCK_TCP_CLIENT).
- * @param data Buffer to read data into (must be valid and have enough space).
- * @param timeout_ms Timeout for the read operation (in milliseconds). If 0, wait indefinitely.
- * @return PTK_OK on success (data read), PTK_ERR_TIMEOUT on timeout, PTK_ERR_NETWORK_ERROR on error (ptk_get_err() set).
- *         If the socket is invalid or arguments are bad, returns PTK_ERR_INVALID_ARGUMENT.
- *         If the socket was aborted while waiting, returns PTK_ERR_ABORT (handled by threadlet status).
- */
-ptk_err ptk_tcp_socket_recv(ptk_sock *sock, ptk_buf *data, ptk_duration_ms timeout_ms) {
-    debug("ptk_tcp_socket_recv: entry");
-    int fd = sock->fd;
-    trace("Calling recv() on fd %d", fd);
-    ssize_t bytes_read = recv(fd, data->data, data->data_len, MSG_DONTWAIT);
-    if(bytes_read > 0) {
-        data->end += bytes_read;
-        trace("Read %zd bytes", bytes_read);
-        debug("ptk_tcp_socket_recv: exit");
-        return PTK_OK;
-    }
-    if(errno == EAGAIN || errno == EWOULDBLOCK) {
-        trace("recv() would block, registering for read event");
-        event_registration_add(sock->event_loop->registrations, fd, current_threadlet, PTK_EVENT_READ, ptk_now_ms() + timeout_ms);
-        platform_add_fd_read(sock->event_loop->platform, fd);
-        timeout_heap_insert(sock->event_loop->timeout_heap, fd, ptk_now_ms() + timeout_ms);
-        trace("Yielding threadlet");
-        ptk_threadlet_yield();
-        if(current_threadlet->status == THREADLET_TIMEOUT) {
-            warn("ptk_tcp_socket_recv: timeout");
-            ptk_set_err(PTK_ERR_TIMEOUT);
-            debug("ptk_tcp_socket_recv: exit");
-            return PTK_ERR_TIMEOUT;
->>>>>>> 5dc42128
         }
         address->ip = addr.s_addr; // Already in network byte order
     }
 
-<<<<<<< HEAD
-    return PTK_OK;
-=======
-
-/**
- * Write data to a TCP socket (blocking).
- *
- * This function attempts to write data from the provided buffer to a TCP socket.
- * If the socket is writable, it writes as much data as possible and returns PTK_OK.
- * If the socket is not writable, it registers the socket for write events and yields the current threadlet.
- * When the socket becomes writable or the timeout expires, it resumes and attempts to write again.
- * If the write operation times out, it returns PTK_ERR_TIMEOUT. If there is a network error, it returns PTK_ERR_NETWORK_ERROR.
- * If the socket is invalid or arguments are bad, it returns PTK_ERR_INVALID_ARGUMENT.
- * If the socket was aborted while waiting, it returns PTK_ERR_ABORT (handled by threadlet status).
- * The buffer must have data to write; this function does not handle partial writes beyond what send() provides.
- * The buffer's start index is updated to reflect the number of bytes successfully written.
- * @param sock TCP client socket (must be valid and of type PTK_SOCK_TCP_CLIENT).
- * @param data Buffer containing data to write (must be valid and have data).
- * @param timeout_ms Timeout for the write operation (in milliseconds). If 0, wait indefinitely.
- * @return PTK_OK on success (data written), PTK_ERR_TIMEOUT on timeout, PTK_ERR_NETWORK_ERROR on error (ptk_get_err() set).
- *         If the socket is invalid or arguments are bad, returns PTK_ERR_INVALID_ARGUMENT.
- *         If the socket was aborted while waiting, returns PTK_ERR_ABORT (handled by threadlet status).
- *         If all data is written, data->start will equal data->end.
- *         If partial data is written, data->start will be updated accordingly; caller should check this.
- *         If no data is written, data->start remains unchanged.
- */
-ptk_err ptk_tcp_socket_send(ptk_sock *sock, ptk_buf *data, ptk_duration_ms timeout_ms) {
-    debug("ptk_tcp_socket_send: entry");
-    int fd = sock->fd;
-    ssize_t bytes_sent = send(fd, data->data + data->start, data->end - data->start, MSG_DONTWAIT);
-    if(bytes_sent >= 0) {
-        data->start += bytes_sent;
-        trace("Wrote %zd bytes", bytes_sent);
-        debug("ptk_tcp_socket_send: exit");
-        return PTK_OK;
-    }
-    if(errno == EAGAIN || errno == EWOULDBLOCK) {
-        trace("send() would block, registering for write event");
-        event_registration_add(sock->event_loop->registrations, fd, current_threadlet, PTK_EVENT_WRITE,
-                               ptk_now_ms() + timeout_ms);
-        platform_add_fd_write(sock->event_loop->platform, fd);
-        timeout_heap_insert(sock->event_loop->timeout_heap, fd, ptk_now_ms() + timeout_ms);
-        trace("Yielding threadlet");
-        ptk_threadlet_yield();
-        if(current_threadlet->status == THREADLET_TIMEOUT) {
-            warn("ptk_tcp_socket_send: timeout");
-            ptk_set_err(PTK_ERR_TIMEOUT);
-            debug("ptk_tcp_socket_send: exit");
-            return PTK_ERR_TIMEOUT;
-        }
-        trace("Resuming write after yield");
-        debug("ptk_tcp_socket_send: exit");
-        return ptk_tcp_socket_send(sock, data, timeout_ms);
-    }
-    warn("send() failed: %s", strerror(errno));
-    ptk_set_err(PTK_ERR_NETWORK_ERROR);
-    debug("ptk_tcp_socket_send: exit");
-    return PTK_ERR_NETWORK_ERROR;
->>>>>>> 5dc42128
-}
-
-/**
-<<<<<<< HEAD
+    return PTK_OK;
+}
+
+/**
  * @brief Convert an address structure to an IP string
  *
  * @param address The address structure to convert
@@ -555,51 +236,6 @@
     char *ip_str = inet_ntoa(addr);
     if (!ip_str) {
         ptk_set_err(PTK_ERR_NETWORK_ERROR);
-=======
- * Create a UDP socket.
- *
- * This function creates a UDP socket and binds it to the specified local address if provided.
- * If the broadcast flag is true, it enables the SO_BROADCAST option on the socket.
- * If local_addr is NULL, the socket is created without binding (for sending only).
- * @param local_addr Address to bind to (NULL for client-only).
- * @param broadcast If true, enables SO_BROADCAST option on the socket.
- * @return Valid UDP socket on success, NULL on failure (ptk_get_err() set).
- *         On failure, ptk_get_err() will be set to an appropriate error code.
- */
-ptk_sock *ptk_udp_socket_create(const ptk_address_t *local_addr, bool broadcast) {
-    debug("ptk_udp_socket_create: entry");
-    int fd = socket(AF_INET, SOCK_DGRAM, 0);
-    if(fd < 0) {
-        warn("socket() failed: %s", strerror(errno));
-        return NULL;
-    }
-    set_nonblocking(fd);
-    if(broadcast) {
-        int opt = 1;
-        if(setsockopt(fd, SOL_SOCKET, SO_BROADCAST, &opt, sizeof(opt)) < 0) {
-            warn("setsockopt(SO_BROADCAST) failed: %s", strerror(errno));
-            close(fd);
-            return NULL;
-        }
-        trace("SO_BROADCAST enabled on UDP socket");
-    }
-    if(local_addr) {
-        struct sockaddr_in addr;
-        memset(&addr, 0, sizeof(addr));
-        addr.sin_family = AF_INET;
-        addr.sin_addr.s_addr = local_addr->ip;
-        addr.sin_port = htons(local_addr->port);
-        if(bind(fd, (struct sockaddr *)&addr, sizeof(addr)) < 0) {
-            warn("bind() failed: %s", strerror(errno));
-            close(fd);
-            return NULL;
-        }
-    }
-    ptk_sock *sock = ptk_alloc(sizeof(ptk_sock), NULL);
-    if(!sock) {
-        warn("ptk_alloc for ptk_sock failed");
-        close(fd);
->>>>>>> 5dc42128
         return NULL;
     }
 
@@ -611,13 +247,10 @@
         return NULL;
     }
 
-<<<<<<< HEAD
     strcpy(result, ip_str);
     return result;
 }
 
-=======
->>>>>>> 5dc42128
 /**
  * @brief Get the port number from an address structure
  *
@@ -638,7 +271,6 @@
  * @param addr2 Second address
  * @return true if addresses are equal, false otherwise
  */
-<<<<<<< HEAD
 bool ptk_address_equals(const ptk_address_t *addr1, const ptk_address_t *addr2) {
     if (!addr1 || !addr2) {
         return false;
@@ -647,46 +279,9 @@
     return (addr1->ip == addr2->ip && 
             addr1->port == addr2->port && 
             addr1->family == addr2->family);
-=======
-ptk_err ptk_udp_socket_send_to(ptk_sock *sock, ptk_buf *data, const ptk_address_t *dest_addr, bool broadcast,
-                               ptk_duration_ms timeout_ms) {
-    debug("ptk_udp_socket_send_to: entry");
-    int fd = sock->fd;
-    ssize_t bytes_sent = sendto(fd, data->data + data->start, data->end - data->start, MSG_DONTWAIT, (struct sockaddr *)dest_addr,
-                                sizeof(*dest_addr));
-    if(bytes_sent >= 0) {
-        data->start += bytes_sent;
-        trace("Wrote %zd bytes", bytes_sent);
-        debug("ptk_udp_socket_send_to: exit");
-        return PTK_OK;
-    }
-    if(errno == EAGAIN || errno == EWOULDBLOCK) {
-        trace("sendto() would block, registering for write event");
-        event_registration_add(sock->event_loop->registrations, fd, current_threadlet, PTK_EVENT_WRITE,
-                               ptk_now_ms() + timeout_ms);
-        platform_add_fd_write(sock->event_loop->platform, fd);
-        timeout_heap_insert(sock->event_loop->timeout_heap, fd, ptk_now_ms() + timeout_ms);
-        trace("Yielding threadlet");
-        ptk_threadlet_yield();
-        if(current_threadlet->status == THREADLET_TIMEOUT) {
-            warn("ptk_udp_socket_send_to: timeout");
-            ptk_set_err(PTK_ERR_TIMEOUT);
-            debug("ptk_udp_socket_send_to: exit");
-            return PTK_ERR_TIMEOUT;
-        }
-        trace("Resuming sendto after yield");
-        debug("ptk_udp_socket_send_to: exit");
-        return ptk_udp_socket_send_to(sock, data, dest_addr, broadcast, timeout_ms);
-    }
-    warn("sendto() failed: %s", strerror(errno));
-    ptk_set_err(PTK_ERR_NETWORK_ERROR);
-    debug("ptk_udp_socket_send_to: exit");
-    return PTK_ERR_NETWORK_ERROR;
->>>>>>> 5dc42128
-}
-
-/**
-<<<<<<< HEAD
+}
+
+/**
  * @brief Initialize an address for any interface (INADDR_ANY)
  *
  * @param address Output parameter for the initialized address
@@ -695,62 +290,6 @@
  */
 ptk_err ptk_address_init_any(ptk_address_t *address, uint16_t port) {
     return ptk_address_init(address, NULL, port);
-=======
- * Receive UDP data from any address (blocking).
- *
- * This function attempts to receive data from a UDP socket into the provided buffer.
- * It fills the out_addr parameter with the source address of the received packet if provided.
- * If no data is available, it registers the socket for read events and yields the current threadlet.
- * When data is available or the timeout expires, it resumes and attempts to read again.
- * If the read operation times out, it returns PTK_ERR_TIMEOUT. If there is a network error, it returns PTK_ERR_NETWORK_ERROR.
- * If the socket is invalid or arguments are bad, it returns PTK_ERR_INVALID_ARGUMENT.
- * If the socket was aborted while waiting, it returns PTK_ERR_ABORT (handled by threadlet status).
- * The buffer must have enough space to hold the incoming data; this function does not handle partial reads beyond what recvfrom()
- * provides.
- * @param sock UDP socket (must be valid and of type PTK_SOCK_UDP).
- * @param data Buffer to read data into (must be valid and have enough space).
- * @param out_addr Output parameter to receive the source address of the packet (can be NULL).
- * @param timeout_ms Timeout for the read operation (in milliseconds). If 0, wait indefinitely.
- * @return PTK_OK on success (data read), PTK_ERR_TIMEOUT on timeout, PTK_ERR_NETWORK_ERROR on error (ptk_get_err() set).
- *         If the socket is invalid or arguments are bad, returns PTK_ERR_INVALID_ARGUMENT.
- *         If the socket was aborted while waiting, returns PTK_ERR_ABORT (handled by threadlet status).
- *         If data is received, data->end will be updated to reflect the number of bytes read.
- */
-ptk_err ptk_udp_socket_recv_from(ptk_sock *sock, ptk_buf *data, ptk_address_t *out_addr, ptk_duration_ms timeout_ms) {
-    debug("ptk_udp_socket_recv_from: entry");
-    int fd = sock->fd;
-    struct sockaddr_in src_addr;
-    socklen_t addr_len = sizeof(src_addr);
-    ssize_t bytes_read = recvfrom(fd, data->data, data->data_len, MSG_DONTWAIT, (struct sockaddr *)&src_addr, &addr_len);
-    if(bytes_read >= 0) {
-        data->end += bytes_read;
-        if(out_addr) { memcpy(out_addr, &src_addr, sizeof(src_addr)); }
-        trace("Read %zd bytes", bytes_read);
-        debug("ptk_udp_socket_recv_from: exit");
-        return PTK_OK;
-    }
-    if(errno == EAGAIN || errno == EWOULDBLOCK) {
-        trace("recvfrom() would block, registering for read event");
-        event_registration_add(sock->event_loop->registrations, fd, current_threadlet, PTK_EVENT_READ, ptk_now_ms() + timeout_ms);
-        platform_add_fd_read(sock->event_loop->platform, fd);
-        timeout_heap_insert(sock->event_loop->timeout_heap, fd, ptk_now_ms() + timeout_ms);
-        trace("Yielding threadlet");
-        ptk_threadlet_yield();
-        if(current_threadlet->status == THREADLET_TIMEOUT) {
-            warn("ptk_udp_socket_recv_from: timeout");
-            ptk_set_err(PTK_ERR_TIMEOUT);
-            debug("ptk_udp_socket_recv_from: exit");
-            return PTK_ERR_TIMEOUT;
-        }
-        trace("Resuming recvfrom after yield");
-        debug("ptk_udp_socket_recv_from: exit");
-        return ptk_udp_socket_recv_from(sock, data, out_addr, timeout_ms);
-    }
-    warn("recvfrom() failed: %s", strerror(errno));
-    ptk_set_err(PTK_ERR_NETWORK_ERROR);
-    debug("ptk_udp_socket_recv_from: exit");
-    return PTK_ERR_NETWORK_ERROR;
->>>>>>> 5dc42128
 }
 
 //=============================================================================
@@ -759,7 +298,6 @@
 
 static void network_info_dispose(void *ptr) {
     ptk_network_info *info = (ptk_network_info *)ptr;
-<<<<<<< HEAD
     if (info) {
         if (info->interfaces) {
             // for (size_t i = 0; i < info->interface_count; i++) {
@@ -767,14 +305,6 @@
             //     ptk_free(&(info->interfaces[i].netmask));
             //     ptk_free(&(info->interfaces[i].broadcast));
             // }
-=======
-    if(info) {
-        if(info->interfaces) {
-            for(size_t i = 0; i < info->interface_count; i++) {
-                ptk_free(info->interfaces[i].name);
-                ptk_free(info->interfaces[i].addresses);
-            }
->>>>>>> 5dc42128
             ptk_free(info->interfaces);
         }
         info->interface_count = 0;
@@ -790,7 +320,6 @@
  * This is a stub implementation; platform-specific code is needed to actually discover interfaces.
  * @return Pointer to ptk_network_info on success, NULL on failure (ptk_get_err() set).
  */
-<<<<<<< HEAD
 ptk_network_info *ptk_socket_find_networks(void) {
     debug("ptk_socket_find_networks: entry");
     struct ifaddrs *ifaddr, *ifa;
@@ -839,28 +368,6 @@
 
     freeifaddrs(ifaddr);
     debug("ptk_socket_find_networks: exit");
-=======
-ptk_network_info *ptk_socket_list_networks(void) {
-    debug("ptk_socket_list_networks: entry");
-    // Discover network interfaces and populate info
-    ptk_network_info *info = ptk_alloc(sizeof(ptk_network_info), network_info_dispose);
-    if(!info) {
-        warn("ptk_alloc for ptk_network_info failed");
-        ptk_set_err(PTK_ERR_NO_MEMORY);
-        debug("ptk_socket_list_networks: exit");
-        return NULL;
-    }
-    // Call into the platform-specific implementation
-    if(platform_discover_network(info) != PTK_OK) {
-        warn("platform_discover_network failed");
-        ptk_free(info);
-        ptk_set_err(PTK_ERR_NETWORK_ERROR);
-        debug("ptk_socket_list_networks: exit");
-        return NULL;
-    }
-
-    debug("ptk_socket_list_networks: exit");
->>>>>>> 5dc42128
     return info;
 }
 
